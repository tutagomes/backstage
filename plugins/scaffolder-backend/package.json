{
  "name": "@backstage/plugin-scaffolder-backend",
  "version": "0.6.0",
  "main": "src/index.ts",
  "types": "src/index.ts",
  "license": "Apache-2.0",
  "private": false,
  "publishConfig": {
    "access": "public",
    "main": "dist/index.cjs.js",
    "types": "dist/index.d.ts"
  },
  "homepage": "https://backstage.io",
  "repository": {
    "type": "git",
    "url": "https://github.com/backstage/backstage",
    "directory": "plugins/scaffolder-backend"
  },
  "keywords": [
    "backstage"
  ],
  "scripts": {
    "start": "backstage-cli backend:dev",
    "build": "backstage-cli backend:build",
    "lint": "backstage-cli lint",
    "test": "backstage-cli test",
    "prepack": "backstage-cli prepack",
    "postpack": "backstage-cli postpack",
    "clean": "backstage-cli clean"
  },
  "dependencies": {
<<<<<<< HEAD
    "@backstage/backend-common": "^0.5.1",
    "@backstage/catalog-client": "^0.3.4",
    "@backstage/catalog-model": "^0.7.0",
    "@backstage/config": "^0.1.2",
    "@backstage/integration": "^0.3.1",
    "@backstage/plugin-auth-backend": "^0.2.12",
=======
    "@backstage/backend-common": "^0.5.2",
    "@backstage/catalog-model": "^0.7.1",
    "@backstage/config": "^0.1.2",
    "@backstage/integration": "^0.3.2",
>>>>>>> c9e4ce51
    "@gitbeaker/core": "^28.0.2",
    "@gitbeaker/node": "^28.0.2",
    "@octokit/rest": "^18.0.12",
    "@types/dockerode": "^3.2.1",
    "@types/express": "^4.17.6",
    "@types/git-url-parse": "^9.0.0",
    "azure-devops-node-api": "^10.1.1",
    "command-exists-promise": "^2.0.2",
    "compression": "^1.7.4",
    "cors": "^2.8.5",
    "cross-fetch": "^3.0.6",
    "dockerode": "^3.2.1",
    "express": "^4.17.1",
    "express-promise-router": "^3.0.3",
    "fs-extra": "^9.0.0",
    "git-url-parse": "^11.4.4",
    "globby": "^11.0.0",
    "helmet": "^4.0.0",
    "isomorphic-git": "^1.8.0",
    "jsonschema": "^1.2.6",
    "knex": "^0.21.6",
    "morgan": "^1.10.0",
    "uuid": "^8.2.0",
    "winston": "^3.2.1",
    "yaml": "^1.10.0"
  },
  "devDependencies": {
    "@backstage/cli": "^0.6.0",
    "@backstage/test-utils": "^0.1.5",
    "@types/fs-extra": "^9.0.1",
    "@types/mock-fs": "^4.13.0",
    "@types/supertest": "^2.0.8",
    "mock-fs": "^4.13.0",
    "supertest": "^4.0.2",
    "yaml": "^1.10.0",
    "msw": "^0.21.2"
  },
  "files": [
    "dist",
    "migrations",
    "config.d.ts"
  ],
  "configSchema": "config.d.ts"
}<|MERGE_RESOLUTION|>--- conflicted
+++ resolved
@@ -29,19 +29,12 @@
     "clean": "backstage-cli clean"
   },
   "dependencies": {
-<<<<<<< HEAD
-    "@backstage/backend-common": "^0.5.1",
-    "@backstage/catalog-client": "^0.3.4",
-    "@backstage/catalog-model": "^0.7.0",
-    "@backstage/config": "^0.1.2",
-    "@backstage/integration": "^0.3.1",
-    "@backstage/plugin-auth-backend": "^0.2.12",
-=======
     "@backstage/backend-common": "^0.5.2",
+    "@backstage/catalog-client": "^0.3.5",
     "@backstage/catalog-model": "^0.7.1",
     "@backstage/config": "^0.1.2",
     "@backstage/integration": "^0.3.2",
->>>>>>> c9e4ce51
+    "@backstage/plugin-auth-backend": "^0.2.12",
     "@gitbeaker/core": "^28.0.2",
     "@gitbeaker/node": "^28.0.2",
     "@octokit/rest": "^18.0.12",
